// phidget-rs/examples/humidity.rs
//
// Copyright (c) 2023, Frank Pagliughi
//
// This file is an example application for the 'phidget-rs' library.
//
// Licensed under the MIT license:
//   <LICENSE or http://opensource.org/licenses/MIT>
// This file may not be copied, modified, or distributed except according
// to those terms.
//

//! Rust Phidget example application to read humidity.
//!

<<<<<<< HEAD
use phidget::Phidget;
=======
use clap::{arg, value_parser, ArgAction};
use phidget::{devices::HumiditySensor, Phidget};
>>>>>>> 1b56889c
use std::{thread, time::Duration};

// Open/connect timeout
const TIMEOUT: Duration = phidget::TIMEOUT_DEFAULT;

// The package version is used as the app version
const VERSION: &str = env!("CARGO_PKG_VERSION");

// --------------------------------------------------------------------------

fn main() -> anyhow::Result<()> {
    println!("Phidgets-rs {VERSION}");

<<<<<<< HEAD
    let port = 0; // Use a specific port on a VINT hub directly
    let serial = 0; // Specify the serial number of the device to open
    let channel = 0; // Specify the channel number of the device to open
=======
    println!("Opening Phidget humidity sensor...");
    let mut sensor = HumiditySensor::new();

    // Some device selection filters...
    if let Some(&port) = opts.get_one::<i32>("port") {
        sensor.set_hub_port(port)?;
    }
>>>>>>> 1b56889c

    println!("Opening Phidget humidity sensor...");
    let mut sensor = phidget::devices::HumiditySensor::new();

    sensor.set_hub_port(port)?;
    sensor.set_serial_number(serial)?;
    sensor.set_channel(channel)?;

    sensor.open_wait(TIMEOUT)?;

    let port = sensor.hub_port()?;
    println!("Opened on hub port: {}", port);

    let t = sensor.humidity()?;
    println!("Humidity: {}", t);

    sensor.set_on_humidity_change_handler(|_, t: f64| {
        println!("Humidity: {}", t);
    })?;

    // ^C handler wakes up the main thread
    ctrlc::set_handler({
        let thr = thread::current();
        move || {
            println!("\nExiting...");
            thr.unpark();
        }
    })
    .expect("Error setting Ctrl-C handler");

    // Block until a ^C wakes us up to exit.
    thread::park();
    Ok(())
}<|MERGE_RESOLUTION|>--- conflicted
+++ resolved
@@ -13,12 +13,8 @@
 //! Rust Phidget example application to read humidity.
 //!
 
-<<<<<<< HEAD
-use phidget::Phidget;
-=======
 use clap::{arg, value_parser, ArgAction};
 use phidget::{devices::HumiditySensor, Phidget};
->>>>>>> 1b56889c
 use std::{thread, time::Duration};
 
 // Open/connect timeout
@@ -32,22 +28,12 @@
 fn main() -> anyhow::Result<()> {
     println!("Phidgets-rs {VERSION}");
 
-<<<<<<< HEAD
     let port = 0; // Use a specific port on a VINT hub directly
     let serial = 0; // Specify the serial number of the device to open
     let channel = 0; // Specify the channel number of the device to open
-=======
+
     println!("Opening Phidget humidity sensor...");
     let mut sensor = HumiditySensor::new();
-
-    // Some device selection filters...
-    if let Some(&port) = opts.get_one::<i32>("port") {
-        sensor.set_hub_port(port)?;
-    }
->>>>>>> 1b56889c
-
-    println!("Opening Phidget humidity sensor...");
-    let mut sensor = phidget::devices::HumiditySensor::new();
 
     sensor.set_hub_port(port)?;
     sensor.set_serial_number(serial)?;

--- conflicted
+++ resolved
@@ -13,12 +13,8 @@
 //! Rust Phidget example application to read temperature.
 //!
 
-<<<<<<< HEAD
-use phidget::Phidget;
-=======
 use clap::{arg, value_parser, ArgAction};
 use phidget::{devices::TemperatureSensor, Phidget};
->>>>>>> 1b56889c
 use std::{thread, time::Duration};
 
 // The open/connect timeout
@@ -35,20 +31,7 @@
     let serial = 0; // Specify the serial number of the device to open
     let channel = 0; // Specify the channel number of the device to open
     println!("Opening Phidget temperature sensor...");
-<<<<<<< HEAD
-    let mut sensor = phidget::devices::TemperatureSensor::new();
-=======
     let mut sensor = TemperatureSensor::new();
-
-    // Some device selection filters...
-    if let Some(&port) = opts.get_one::<i32>("port") {
-        sensor.set_hub_port(port)?;
-    }
-
-    if let Some(&num) = opts.get_one::<i32>("serial") {
-        sensor.set_serial_number(num)?;
-    }
->>>>>>> 1b56889c
 
     sensor.set_hub_port(port)?;
     sensor.set_serial_number(serial)?;

--- conflicted
+++ resolved
@@ -70,7 +70,6 @@
         Self::from(mgr)
     }
 
-<<<<<<< HEAD
     /// Open the phidget manager.
     pub fn open(&mut self) -> crate::Result<()> {
         ReturnCode::result(unsafe { ffi::PhidgetManager_open(self.mgr) })
@@ -79,16 +78,6 @@
     /// Close the phidget manager.
     pub fn close(&mut self) -> crate::Result<()> {
         ReturnCode::result(unsafe { ffi::PhidgetManager_close(self.mgr) })
-=======
-    /// Open a PhidgetManager.
-    pub fn open(&mut self) -> Result<()> {
-        ReturnCode::result(unsafe { ffi::PhidgetManager_open(self.p_man) })
-    }
-
-    /// Close a PhidgetManager.
-    pub fn close(&mut self) -> Result<()> {
-        ReturnCode::result(unsafe { ffi::PhidgetManager_close(self.p_man) })
->>>>>>> 5b1f7410
     }
 
     /// Sets a handler to receive attach callbacks

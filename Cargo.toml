--- conflicted
+++ resolved
@@ -1,15 +1,5 @@
 [package]
 name = "phidget"
-<<<<<<< HEAD
-version = "0.1.2"
-edition = "2021"
-rust-version = "1.63"
-authors = ["Frank Pagliughi <fpagliughi@mindspring.com>", "Will <wlwatkins@pm.me>"]
-repository = "https://github.com/fpagliughi/phidget-rs"
-license = "MIT"
-readme = "README.md"
-keywords = ["linux", "embedded", "analog", "iio", "windows"]
-=======
 version = "0.1.3"
 edition = "2021"
 rust-version = "1.73"
@@ -21,7 +11,6 @@
 license = "MIT"
 readme = "README.md"
 keywords = ["embedded"]
->>>>>>> 1b56889c
 categories = ["embedded", "hardware-support", "science::robotics"]
 description = """
 Phidget library for Rust.
